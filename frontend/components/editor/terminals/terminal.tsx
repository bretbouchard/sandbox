"use client"

import { FitAddon } from "@xterm/addon-fit"
import { Terminal } from "@xterm/xterm"
import "./xterm.css"

<<<<<<< HEAD
import { Loader2 } from "lucide-react"
import { useEffect, useRef } from "react"
=======
import { debounce } from "@/lib/utils"
import { Loader2 } from "lucide-react"
import { ElementRef, useEffect, useRef } from "react"
>>>>>>> 3f8e27d9
import { Socket } from "socket.io-client"

export default function EditorTerminal({
  socket,
  id,
  term,
  setTerm,
  visible,
}: {
  socket: Socket
  id: string
  term: Terminal | null
  setTerm: (term: Terminal) => void
  visible: boolean
}) {
<<<<<<< HEAD
  const terminalRef = useRef(null)
=======
  const terminalRef = useRef<ElementRef<"div">>(null)
  const fitAddonRef = useRef<FitAddon | null>(null)
>>>>>>> 3f8e27d9

  useEffect(() => {
    if (!terminalRef.current) return
    // console.log("new terminal", id, term ? "reusing" : "creating");

    const terminal = new Terminal({
      cursorBlink: true,
      theme: {
        background: "#262626",
      },
      fontFamily: "var(--font-geist-mono)",
      fontSize: 14,
      lineHeight: 1.5,
      letterSpacing: 0,
    })

    setTerm(terminal)
<<<<<<< HEAD

    return () => {
      if (terminal) terminal.dispose()
    }
=======
    const dispose = () => {
      terminal.dispose()
    }
    return dispose
>>>>>>> 3f8e27d9
  }, [])

  useEffect(() => {
    if (!term) return

    if (!terminalRef.current) return
<<<<<<< HEAD
    const fitAddon = new FitAddon()
    term.loadAddon(fitAddon)
    term.open(terminalRef.current)
    fitAddon.fit()
=======
    if (!fitAddonRef.current) {
      const fitAddon = new FitAddon()
      term.loadAddon(fitAddon)
      term.open(terminalRef.current)
      fitAddon.fit()
      fitAddonRef.current = fitAddon
    }
>>>>>>> 3f8e27d9

    const disposableOnData = term.onData((data) => {
      socket.emit("terminalData", id, data)
    })

    const disposableOnResize = term.onResize((dimensions) => {
<<<<<<< HEAD
      // const terminal_size = {
      //   width: dimensions.cols,
      //   height: dimensions.rows,
      // };
      fitAddon.fit()
      socket.emit("terminalResize", dimensions)
    })
=======
      fitAddonRef.current?.fit()
      socket.emit("terminalResize", dimensions)
    })
    const resizeObserver = new ResizeObserver(
      debounce((entries) => {
        if (!fitAddonRef.current || !terminalRef.current) return

        const entry = entries[0]
        if (!entry) return
>>>>>>> 3f8e27d9

        const { width, height } = entry.contentRect

        // Only call fit if the size has actually changed
        if (
          width !== terminalRef.current.offsetWidth ||
          height !== terminalRef.current.offsetHeight
        ) {
          try {
            fitAddonRef.current.fit()
          } catch (err) {
            console.error("Error during fit:", err)
          }
        }
      }, 50) // Debounce for 50ms
    )

    // start observing for resize
    resizeObserver.observe(terminalRef.current)
    return () => {
      disposableOnData.dispose()
      disposableOnResize.dispose()
<<<<<<< HEAD
=======
      resizeObserver.disconnect()
>>>>>>> 3f8e27d9
    }
  }, [term, terminalRef.current])

  useEffect(() => {
    if (!term) return
    const handleTerminalResponse = (response: { id: string; data: string }) => {
      if (response.id === id) {
        term.write(response.data)
      }
    }
    socket.on("terminalResponse", handleTerminalResponse)

    return () => {
      socket.off("terminalResponse", handleTerminalResponse)
    }
  }, [term, id, socket])

  return (
    <>
      <div
        ref={terminalRef}
        style={{ display: visible ? "block" : "none" }}
        className="w-full h-full text-left"
      >
        {term === null ? (
          <div className="flex items-center text-muted-foreground p-2">
            <Loader2 className="animate-spin mr-2 h-4 w-4" />
            <span>Connecting to terminal...</span>
          </div>
        ) : null}
      </div>
    </>
  )
}<|MERGE_RESOLUTION|>--- conflicted
+++ resolved
@@ -4,14 +4,9 @@
 import { Terminal } from "@xterm/xterm"
 import "./xterm.css"
 
-<<<<<<< HEAD
-import { Loader2 } from "lucide-react"
-import { useEffect, useRef } from "react"
-=======
 import { debounce } from "@/lib/utils"
 import { Loader2 } from "lucide-react"
 import { ElementRef, useEffect, useRef } from "react"
->>>>>>> 3f8e27d9
 import { Socket } from "socket.io-client"
 
 export default function EditorTerminal({
@@ -27,12 +22,8 @@
   setTerm: (term: Terminal) => void
   visible: boolean
 }) {
-<<<<<<< HEAD
-  const terminalRef = useRef(null)
-=======
   const terminalRef = useRef<ElementRef<"div">>(null)
   const fitAddonRef = useRef<FitAddon | null>(null)
->>>>>>> 3f8e27d9
 
   useEffect(() => {
     if (!terminalRef.current) return
@@ -50,29 +41,16 @@
     })
 
     setTerm(terminal)
-<<<<<<< HEAD
-
-    return () => {
-      if (terminal) terminal.dispose()
-    }
-=======
     const dispose = () => {
       terminal.dispose()
     }
     return dispose
->>>>>>> 3f8e27d9
   }, [])
 
   useEffect(() => {
     if (!term) return
 
     if (!terminalRef.current) return
-<<<<<<< HEAD
-    const fitAddon = new FitAddon()
-    term.loadAddon(fitAddon)
-    term.open(terminalRef.current)
-    fitAddon.fit()
-=======
     if (!fitAddonRef.current) {
       const fitAddon = new FitAddon()
       term.loadAddon(fitAddon)
@@ -80,22 +58,12 @@
       fitAddon.fit()
       fitAddonRef.current = fitAddon
     }
->>>>>>> 3f8e27d9
 
     const disposableOnData = term.onData((data) => {
       socket.emit("terminalData", id, data)
     })
 
     const disposableOnResize = term.onResize((dimensions) => {
-<<<<<<< HEAD
-      // const terminal_size = {
-      //   width: dimensions.cols,
-      //   height: dimensions.rows,
-      // };
-      fitAddon.fit()
-      socket.emit("terminalResize", dimensions)
-    })
-=======
       fitAddonRef.current?.fit()
       socket.emit("terminalResize", dimensions)
     })
@@ -105,7 +73,6 @@
 
         const entry = entries[0]
         if (!entry) return
->>>>>>> 3f8e27d9
 
         const { width, height } = entry.contentRect
 
@@ -128,10 +95,7 @@
     return () => {
       disposableOnData.dispose()
       disposableOnResize.dispose()
-<<<<<<< HEAD
-=======
       resizeObserver.disconnect()
->>>>>>> 3f8e27d9
     }
   }, [term, terminalRef.current])
 
